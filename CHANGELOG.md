# TFS-Pandas Changelog

<<<<<<< HEAD
## Version 4.0.0

TODO: Add information here about the target MAD-NG (and pymadng) version with which we are compatible.

Version `4.0` is a major release bringing compatibility with `MAD-NG` features in **TFS** files and tables, apart from the more exotic ones.
We also bring new documentation pages regarding the **TFS** format, code compatibilities, and the new features.
Please have a look at the documentation should you intent to use `tfs-pandas` 4.0, as there are a few (now documented) caveats.

This release brings no breaking changes per se, but enough behavioural changes to warrant a major version bump.

- Added:
  - Handling of boolean and complex headers values (`MAD-NG` feature).
  - Handling of bolean-type and complex-type columns (`MAD-NG` feature).
  - Handling of nullable-type `nil` values in headers and columns (`MAD-NG` feature).
  - Compatibility modes for dataframe validation. The `tfs.frame.validate` function now expects this, and valid choices are `MADX`, `MAD-X`, `MADNG` and `MAD-NG` (case-insensitive, see API documentation).
  - Many new exceptions have been created for raised errors, which will be more specific. They all inherit from the previously raised `TfsFormatError`, so user code that was catching it will still work.

- Changed:
  - By default, `TfsDataFrame` validation is now skipped on reading.
  - By default, `TfsDataFrame` validation is now done in `MAD-X` compatibility mode (more restrictive) before writing.

- Fixed:
  - Writing a dataframe with no headers (not empty headers) - e.g. a `pandas.DataFrame` - now works correctly.

- Documentation:
  - The documentation has been updated to reflect the new features and changes.
  - The documentation now includes a new page on the `TFS` format itself.
  - The documentation now includes a new page on compatibility modes for `TfsDataFrame` validation.
=======
## Version 3.9.0

- Added:
  - A module, `tfs.testing`, has been added and made publicly available. It provides an assert function to compare `TfsDataFrame` similar to that provided by `pandas`, destined for unit tests.
>>>>>>> aa8f961c

## Version 3.8.2

- Changed:
  - The headers of a `TfsDataFrame` are now stored as a `dict` and no longer an `OrderedDict`. This is transparent to the user.

- Fixed:
  - Removed a workaround function which is no longer necessary due to the higher minimum `pandas` version.

## Version 3.8.1

- Changed:
  - Migrated to standard `pyproject.toml`.
  - The minimum required `numpy` version is now `numpy 1.24`.

- Fixed:
  - The package is now compatible with `numpy 2.x`.
  - The package's HDF functionality is fully compatible with `numpy 2.x` on `Python >= 3.10` thanks to a `pytables` compatibility release.
  - The package's HDF functionality limits to `numpy < 2` on `Python 3.9` due to the lack of compatibility from `pytables` on this versions.

## Version 3.8.0

- Changed:
  - The minimum required `pandas` version is now `pandas 2.1`.
  - Support for `Python 3.8` has been dropped. The minimum required Python version is now `3.9`.

- Fixed:
  - Solved a `DeprecationWarning` appearing when writing a `TfsDataFrame` to disk due to the use of `.applymap`, byusing the now recommended `.map` method.
  - Solved a `DeprecationWarning` appearing when reading a file from disk due to the use of `delim_whitespace` in our reader, by using the now recommended `sep` option.
  - Solved a `FutureWarning` appearing when validating a `TfsDataFrame` due to the use of the `pd.option_context('mode.use_inf_as_na', True)` context manager during validation by explicitely casting infinite values to `NaNs`.
  - Solved a `FutureWarning` appearing when validating a `TfsDataFrame` due to object downcasting happening during validation by explicitely infering dtypes first.

## Version 3.7.3

- Fixed:
  - Fixed a regression where the writing of a `pd.Series`-like object to disk was raising an error. It is now possible again.  

## Version 3.7.2

- Fixed:
  - fixing the issues with `pandas` >= `v2.1.0` (see `tfs-pandas` `v3.7.1`) by overwriting the `_constructor_from_mgr` function.  

## Version 3.7.1

- Changed:
  - The dependency on `pandas` was restricted to avoid the latest version, `2.1.0` and above as a temporary workaround to an attribute access bug that arose with it.

## Version 3.7.0

Minor API changes to the `TFSCollections`:

- the old `write_to` and `get_filename` are renamed to `_write_to` and `_get_filename` as they
    could only be accessed internally (due to the input parameters not available to the user).
    This also means, that - in case they are overwritten by a user's implementation - they need to be renamed there!!

- The column which is set as index can now also be defined manually, by overwriting the attribute `INDEX`, which defaults to `"NAME"`.

- New Functions of `TFSCollection` Instances:
  - `get_filename(name)`: Returns the associated filename to the property with name `name`.
  - `get_path(name)`: Return the actual file path of the property `name`
  - `flush()`: Write the current state of the TFSDataFrames into their respective files.
  - `write_tfs(filename, data_frame)`: Write the `data_frame` to `self.directory` with the given `filename`.

- New Special Properties of `TFSCollection` Instances:
  - `defined_properties`: Tuple of strings of the defined properties on this instance.
  - `filenames` is a convenience wrapper for `get_filename()`:
    - When called (`filenames(exist: bool)`) returns a dictionary of the defined properties and their associated filenames.
        The `exist` boolean filters between existing files or filenames for all properties.
    - Can also be used either `filenames.name` or `filenames[name]` to call `get_filename(name)` on the instance.

- Moved the define-properties functions directly into the `Tfs`-attribute marker class.
- Return of `None` for the `MaybeCall` class in case of attribute not found (instead of empty function, which didn't make sense).

## Version 3.6.0

- Removed:
  - The `append` and `join` methods of `TfsDataFrame` have been removed.

- Changed:
  - The dependency version on `pandas` has been restored to `>=1.0.0` as the above removal restores compatibility with `pandas` `2.0`.

## Version 3.5.3

- Changed:
  - Fixed a wrong deprecation of the `.merge` method of `TfsDataFrames`.

## Version 3.5.2

- Changed:
  - The dependency on `pandas` has been pinned to `<2.0` to guarantee the proper functionning of the compatibility `append` and `join` methods in `TfsDataFrames`. These will be removed with the next release of `tfs-pandas` and users should use the `tfs.frame.concat` compatibility function instead.

## Version 3.5.1

- Fixed:
  - Allow reading of empty lines in headers again.

## Version 3.5.0

- Fixed:
  - Any empty strings ("") in a file's columns will now properly be read as such and not converted to `NaN`.

- Added:
  - It is now possible to only read the headers of a file by using a new function, `read_headers`. The function API is not exported at the top level of the package but is available to import from `tfs.reader`.

## Version 3.4.0

- Added:
  - The `read_tfs` and `write_tfs` functions can now handle reading / writing compressed files, see documentation for details.

## Version 3.3.1

- Changed:
  - Column types are now assigned at read time instead of later on, which should improve performance for large data frames.

## Version 3.3.0

- Added:
  - The option is now given to the user to skip data frame validation after reading from file / before writing to file. Validation is left "on" by default, but can be turned off with a boolean argument.

- Changes:
  - The `tfs.frame.validate` function has seen its internal logic reworked to be more efficient and users performing validation on large data frames should notice a significant performance improvement.
  - The documentation has been expanded and improved, with notably the addition of example code snippets.

## Version 3.2.1

- Changed:
  - Allow spaces in header names.

## Version 3.2.0

- Added:
  - HDF5 read/write.
  
- Changed:
  - The minimum required Python version is now `3.7`.

## Version 3.1.0

- Fixed:
  - Removed dependency on depricated `numpy.str`

- Changed:
  - No logging of error messages internally for reading files and checking dataframes.
      Instead logging is either moved to `debug`-level or all info is now in the error message itself
      to be handled externally by the user.

## Version 3.0.2

- Fixed:
  - String representation of empty headers is fixed (accidentally printed 'None' before).

## Version 3.0.1

- Fixed:
  - Merging functionality from `TfsDataFrame.append`, `TfsDataFrame.join`, `TfsDataFrame.merge` and `tfs.concat` do not crash anymore when encountering a `pandas.DataFrame` (or more for `tfs.concat`) in their input. Signatures have been updated and tests were added for this behavior.

## Version 3.0.0

A long-standing issue where merging functionality used on `TfsDataFrame` (through `.merge` or `pandas.concat` for instance) would cause them to be cast back to `pandas.DataFrame` and lose their headers has been patched.

- Breaking changes:
  - The internal API has been reworked for clarity and consistency. Note that anyone previously using the high-level exports `tfs.read`, `tfs.write` and `tfs.TfsDataFrame` **will not be affected**.

- Added:
  - The `TfsDataFrame` class now has new `.append`, `.join` and `.merge` methods wrapping the inherited methods of the same name and fixing the aforementioned issue.
  - A `tfs.frame.concat` function, exported as `tfs.concat`, has been added to wrap `pandas.concat` and fix the aforementioned issue.
  - A `tfs.frame.merge_headers` function has been added.
  - Top level exports are now: `tfs.TfsDataFrame`, `tfs.read`, `tfs.write` and `tfs.concat`.

- Changes:
  - The `tfs.frame.validate` function is now a public-facing documented API and may be used stably.
  - The `write_tfs` function now appends an `EOL` (`\n`) at the end of the file when writing out for visual clarity and readability. This is a purely cosmetic and **does not** change functionality / compatibility of the files.
  - Documentation and README have been updated and cleared up.

Please do refer to the documentation for the use of the new merging functionality to be aware of caveats, especially when merging headers.

## Version 2.1.0

- Changes:
  - The parsing in `read_tfs` has been reworked to make use of `pandas`'s C engine, resulting in drastic performance improvements when loading files. No functionality was lost or changed.

## Version 2.0.3

- Fixed:
  - Took care of a numpy deprecation warning when using `np.str`, which should not appear anymore for users.

- Changes:
  - Prior to version `2.0.3`, reading and writing would raise a `TfsFormatError` in case of non-unique indices or columns. From now on, this behavior is an option in `read_tfs` and `write_tfs`called `non_unique_bahvior` which by default is set to log a warning. If explicitely asked by the user, the failed check will raise a `TfsFormatError`.

## Version 2.0.2

- Fixed:
  - Proper error on non-string columns
  - Writing numeric-only mixed type dataframes bug

## Version 2.0.1

- Fixed:
  - No longer warns on MAD-X styled string column types (`%[num]s`).
  - Documentation is up-to-date, and plays nicely with `Sphinx`'s parsing.
  - Fix a wrong type hint.

## Version 2.0.0

- Breaking Changes:
  - `FixedColumn`, `FixedColumnCollection` and `FixedTfs` have been removed from the package
  - Objects are not converted to strings upon read anymore, and will raise an error
  - Minimum pandas version is 1.0

- Fixed:
  - No longer writes an empty line to file in case of empty headers
  - "Planed" dataframes capitalize plane key attributes to be consistent with other `pylhc` packages, however they can be accessed with and without capitalizing your query.

- Changes:
  - Minimum required `numpy` version is now 1.19
  - TfsDataFrames now automatically cast themselves to pandas datatypes using `.convert_dtypes()`
  - Lighter dependency matrix
  - Full testing of supported Python versions across linux, macOS and windows systems through Github Actions

## Version 1.0.5

- Fixed:
  - Bug with testing for headers, also in pandas DataFrames
  - Same testing method for all data-frame comparisons
  - Some minor fixes

- Added:
  - Testing of writing of pandas DataFrames

## Version 1.0.4

- Added:
  - support for pathlib Paths
  - strings with spaces support (all strings in data are quoted)
  - more validation checks (no spaces in header/columns)
  - nicer string representation
  - left-align of index-column

- Removed:
  - `.indx` from class (use `index="NAME"` instead)

- Fixed:
  - Writing of empty dataframes
  - Doc imports
  - Minor bugfixes

## Version 1.0.3

- Fixed:
  - From relative to absolute imports (IMPORTANT FIX!!)

## Version 1.0.2

- Fixed:
  - Additional index column after writing is removed again
  - Renamded sigificant_numbers to significant_digits
  - significant_digits throws proper error if zero-error is given

- Added:
  - Fixed Dataframe Class
  - Type Annotations

## Version 1.0.1

- Fixed:
  - Metaclass-Bug in Collections

- Added:
  - Additional Unit Tests
  - Versioning
  - Changelog

## Version 1.0.0

- Initial Release<|MERGE_RESOLUTION|>--- conflicted
+++ resolved
@@ -1,6 +1,5 @@
 # TFS-Pandas Changelog
 
-<<<<<<< HEAD
 ## Version 4.0.0
 
 TODO: Add information here about the target MAD-NG (and pymadng) version with which we are compatible.
@@ -29,12 +28,11 @@
   - The documentation has been updated to reflect the new features and changes.
   - The documentation now includes a new page on the `TFS` format itself.
   - The documentation now includes a new page on compatibility modes for `TfsDataFrame` validation.
-=======
+
 ## Version 3.9.0
 
 - Added:
   - A module, `tfs.testing`, has been added and made publicly available. It provides an assert function to compare `TfsDataFrame` similar to that provided by `pandas`, destined for unit tests.
->>>>>>> aa8f961c
 
 ## Version 3.8.2
 

"""
Handler
-------------------

Basic tfs files IO functionality.
"""
import logging
import pathlib
import shlex
from collections import OrderedDict
from contextlib import suppress
from typing import List, Union

import numpy as np
import pandas as pd
from pandas.api import types as pdtypes

LOGGER = logging.getLogger(__name__)

HEADER = "@"
NAMES = "*"
TYPES = "$"
COMMENTS = "#"
INDEX_ID = "INDEX&&&"
ID_TO_TYPE = {  # used when reading files
    "%s": str,  # np.str is a deprecated alias to str
    "%bpm_s": str,  # np.str is a deprecated alias to str
    "%le": np.float64,
    "%f": np.float64,
    "%hd": np.int64,
    "%d": np.int64,
}
DEFAULT_COLUMN_WIDTH = 20
MIN_COLUMN_WIDTH = 10


class TfsDataFrame(pd.DataFrame):
    """
    Class to hold the information of the built extended `pandas` DataFrame, together with a way of
    getting the headers of the TFS file. As the file headers are stored in a dictionary upon read,
    to get a header value use ``data_frame["header_name"]``.
    """

    _metadata = ["headers"]

    def __init__(self, *args, **kwargs):
        self.headers = OrderedDict()
        with suppress(IndexError, AttributeError):
            self.headers = args[0].headers
        self.headers = kwargs.pop("headers", self.headers)
        super().__init__(*args, **kwargs)

    def __getitem__(self, key: object) -> object:
        try:
            return super().__getitem__(key)
        except KeyError as error:
            try:
                return self.headers[key]
            except KeyError:
                raise KeyError(f"{key} is neither in the DataFrame nor in headers.")
            except TypeError:
                raise error

    def __getattr__(self, name: str) -> object:
        try:
            return super().__getattr__(name)
        except AttributeError:
            try:
                return self.headers[name]
            except KeyError:
                raise AttributeError(f"{name} is neither in the DataFrame nor in headers.")

    @property
    def _constructor(self):
        return TfsDataFrame

    def __repr__(self):
        space = " " * 4

        def _str_items(items_list):
            return "\n".join(f"{space}{k}: {v}" for k, v in items_list)

        s = ""
        if len(self.headers):
            s += "Headers:\n"
            if len(self.headers) > 7:
                items = list(self.headers.items())
                s += f"{_str_items(items[:3])}\n{space}...\n{_str_items(items[-3:])}\n"
            else:
                s += f"{_str_items(self.headers.items())}\n"
            s += "\n"
        return f"{s}{super().__repr__()}"


<<<<<<< HEAD
def fast_read(tfs_file_path: Union[pathlib.Path, str], index: str = None) -> TfsDataFrame:
    """
    Parses the TFS table present in **tfs_file_path** and returns a customized version of a Pandas
    DataFrame (a TfsDataFrame).

    Args:
        tfs_file_path (Union[pathlib.Path, str]): PosixPath object to the output TFS file. Can be
            a string, in which case it will be cast to a PosixPath object.
        index (str): Name of the column to set as index. If not given, looks in **tfs_file_path**
            for a column starting with `INDEX&&&`.

    Returns:
        A TfsDataFrame object.
    """
    tfs_file_path = pathlib.Path(tfs_file_path)
    headers = OrderedDict()
    non_data_lines: int = 0
    column_names = column_types = None

    LOGGER.debug(f"Reading path: {tfs_file_path.absolute()}")
    with tfs_file_path.open("r") as tfs_data:
        for line in tfs_data:
            non_data_lines += 1
            line_components = shlex.split(line)
            if not line_components:
                continue
            if line_components[0] == HEADER:
                name, value = _parse_header(line_components[1:])
                headers[name] = value
            elif line_components[0] == NAMES:
                LOGGER.debug("Parsing column names.")
                column_names = np.array(line_components[1:])
            elif line_components[0] == TYPES:
                LOGGER.debug("Parsing column types.")
                column_types = _compute_types(line_components[1:])
            elif line_components[0] == COMMENTS:
                continue
            else:  # after all previous cases should only be data lines. If not, file is fucked
                break  # break to not go over all lines, saves a lot of time on big files

    if column_names is None:
        LOGGER.error(f"No column names in file {tfs_file_path.absolute()}, aborting")
        raise TfsFormatError("Column names have not been set.")
    if column_types is None:
        LOGGER.error(f"No column types in file {tfs_file_path.absolute()}, aborting")
        raise TfsFormatError("Column types have not been set.")

    LOGGER.debug("Parsing data part of the file")
    data_frame = pd.read_csv(
        tfs_file_path,
        skiprows=non_data_lines-1,  # because we incremented for the first data line in loop above
        delim_whitespace=True,  # understands ' ' is our delimiter
        skipinitialspace=True,  # understands ' ' and '     ' are both valid delimiters
        quotechar='"',  # elements surrounded by " are one entry -> correct parsing of strings with spaces
        names=column_names  # column names we have determined, avoids using first read row for columns
    )

    LOGGER.debug("Converting to TfsDataFrame")
    tfs_data_frame = TfsDataFrame(data_frame, headers=headers)
    _assign_column_types(tfs_data_frame, column_names, column_types)  # pd parsing might infer floats to ints

    if index:
        LOGGER.debug(f"Setting '{index}' column as index")
        tfs_data_frame = tfs_data_frame.set_index(index)
    else:
        LOGGER.debug("Attempting to find index identifier in columns")
        tfs_data_frame = _find_and_set_index(tfs_data_frame)

    _validate(tfs_data_frame, f"from file {tfs_file_path.absolute()}")
    return tfs_data_frame


def read_tfs(tfs_file_path: Union[pathlib.Path, str], index: str = None) -> TfsDataFrame:
=======
def read_tfs(
    tfs_file_path: Union[pathlib.Path, str],
    index: str = None,
    non_unique_behavior: str = "warn",
) -> TfsDataFrame:
>>>>>>> 776d7e03
    """
    Parses the TFS table present in **tfs_file_path** and returns a customized version of a Pandas
    DataFrame (a TfsDataFrame).

    Args:
        tfs_file_path (Union[pathlib.Path, str]): PosixPath object to the output TFS file. Can be
            a string, in which case it will be cast to a PosixPath object.
        index (str): Name of the column to set as index. If not given, looks in **tfs_file_path**
            for a column starting with `INDEX&&&`.
        non_unique_behavior (str): behavior to adopt if non-unique indices or columns are found in the
            dataframe. Accepts **warn** and **raise** as values, case-insensitively, which dictates
            to respectively issue a warning or raise an error if non-unique elements are found.
    Returns:
        A TfsDataFrame object.
    """
    tfs_file_path = pathlib.Path(tfs_file_path)
    headers = OrderedDict()
    rows_list = []
    column_names = column_types = None

    LOGGER.debug(f"Reading path: {tfs_file_path.absolute()}")
    with tfs_file_path.open("r") as tfs_data:
        for line in tfs_data:
            line_components = shlex.split(line)
            if not line_components:
                continue
            if line_components[0] == HEADER:
                name, value = _parse_header(line_components[1:])
                headers[name] = value
            elif line_components[0] == NAMES:
                LOGGER.debug("Setting column names.")
                column_names = np.array(line_components[1:])
            elif line_components[0] == TYPES:
                LOGGER.debug("Setting column types.")
                column_types = _compute_types(line_components[1:])
            elif line_components[0] == COMMENTS:
                continue
            else:
                if column_names is None:
                    LOGGER.error(f"No column names in file {tfs_file_path.absolute()}, aborting")
                    raise TfsFormatError("Column names have not been set.")
                if column_types is None:
                    LOGGER.error(f"No column types in file {tfs_file_path.absolute()}, aborting")
                    raise TfsFormatError("Column types have not been set.")
                line_components = [part.strip('"') for part in line_components]
                rows_list.append(line_components)
    data_frame = _create_data_frame(column_names, column_types, rows_list, headers)

    if index:  # Use given column as index
        data_frame = data_frame.set_index(index)
    else:  # Try to find Index automatically
        index_column = [colname for colname in data_frame.columns if colname.startswith(INDEX_ID)]
        if index_column:
            data_frame = data_frame.set_index(index_column)
            index_name = index_column[0].replace(INDEX_ID, "")
            if index_name == "":
                index_name = None  # to remove it completely (Pandas makes a difference)
            data_frame = data_frame.rename_axis(index_name)

    _validate(data_frame, f"from file {tfs_file_path.absolute()}", non_unique_behavior)
    return data_frame


def write_tfs(
    tfs_file_path: Union[pathlib.Path, str],
    data_frame: Union[TfsDataFrame, pd.DataFrame],
    headers_dict: dict = None,
    save_index: Union[str, bool] = False,
    colwidth: int = DEFAULT_COLUMN_WIDTH,
    headerswidth: int = DEFAULT_COLUMN_WIDTH,
    non_unique_behavior: str = "warn",
) -> None:
    """
    Writes the DataFrame into **tfs_file_path** with the `headers_dict` as headers dictionary. If
    you want to keep the order of the headers upon write, use a ``collections.OrderedDict``.

    Args:
        tfs_file_path (Union[pathlib.Path, str]): PosixPath object to the output TFS file. Can be
            a string, in which case it will be cast to a PosixPath object.
        data_frame (Union[TfsDataFrame, pd.DataFrame]): `TfsDataFrame` or `pandas.DataFrame` to
            write to file.
        headers_dict (dict): Headers of the data_frame. If not provided, assumes a `TfsDataFrame`
            was given and tries to use ``data_frame.headers``.
        save_index (Union[str, bool]): bool or string. Default to ``False``. If ``True``, saves
            the index of the data_frame to a column identifiable by `INDEX&&&`. If given as string,
            saves the index of the data_frame to a column named by the provided value.
        colwidth (int): Column width, can not be smaller than `MIN_COLUMN_WIDTH`.
        headerswidth (int): Used to format the header width for both keys and values.
        non_unique_behavior (str): behavior to adopt if non-unique indices or columns are found in the
            dataframe. Accepts **warn** and **raise** as values, case-insensitively, which dictates
            to respectively issue a warning or raise an error if non-unique elements are found.
    """
    left_align_first_column = False
    tfs_file_path = pathlib.Path(tfs_file_path)
    _validate(data_frame, f"to be written in {tfs_file_path.absolute()}", non_unique_behavior)

    if headers_dict is None:  # tries to get headers from TfsDataFrame
        try:
            headers_dict = data_frame.headers
        except AttributeError:
            headers_dict = OrderedDict()

    data_frame = _autoset_pandas_types(data_frame)  # will always make a copy of the provided df

    if save_index:
        left_align_first_column = True
        _insert_index_column(data_frame, save_index)

    colwidth = max(MIN_COLUMN_WIDTH, colwidth)
    headers_str = _get_headers_string(headers_dict, headerswidth)
    colnames_str = _get_colnames_string(data_frame.columns, colwidth, left_align_first_column)
    coltypes_str = _get_coltypes_string(data_frame.dtypes, colwidth, left_align_first_column)
    data_str = _get_data_string(data_frame, colwidth, left_align_first_column)

    LOGGER.debug(f"Attempting to write file: {tfs_file_path.name} in {tfs_file_path.parent}")
    with tfs_file_path.open("w") as tfs_data:
        tfs_data.write(
            "\n".join(
                (line for line in (headers_str, colnames_str, coltypes_str, data_str) if line)
            )
        )


def _autoset_pandas_types(
    data_frame: Union[TfsDataFrame, pd.DataFrame]
) -> Union[TfsDataFrame, pd.DataFrame]:
    """
    Tries to apply the .convert_dtypes() method of pandas on a copy on the provided dataframe. If
    the operation is not possible, checks if the provided dataframe is empty (which prevents
    convert_dtypes() to internally use concat) and then return only a copy of the original
    dataframe. Otherwise, raise the exception given by pandas.

    NOTE: Starting with pandas 1.3.0, this behavior which was a bug has been fixed. This means no
    ValueError is raised by calling .convert_dtypes() on an empty DataFrame, and from this function
    no warning is logged. Testing of this behavior is disabled for Python 3.7+ workers, but the
    function is kept as to not force a new min version requirement on pandas or Python for users.
    See my comment at https://github.com/pylhc/tfs/pull/83#issuecomment-874208869

    Args:
        data_frame (Union[TfsDataFrame, pd.DataFrame]): TfsDataFrame or pandas.DataFrame to
            determine the types of.

    Returns:
        The dataframe with dtypes inferred as much as possible to the pandas dtypes.
    """
    LOGGER.debug("Attempting conversion of dataframe to pandas dtypes")
    try:
        return data_frame.copy().convert_dtypes(convert_integer=False)  # do not force floats to int
    except ValueError as pd_convert_error:  # If used on empty dataframes (uses concat internally)
        if not data_frame.size and "No objects to concatenate" in pd_convert_error.args[0]:
            LOGGER.warning("An empty dataframe was provided, no types were inferred")
            return data_frame.copy()  # since it's empty anyway, nothing to convert
        else:
            raise pd_convert_error


def _insert_index_column(data_frame, save_index):
    if isinstance(save_index, str):  # save index into column by name given
        idx_name = save_index
    else:  # save index into column, which can be found by INDEX_ID
        try:
            idx_name = INDEX_ID + data_frame.index.name
        except TypeError:
            idx_name = INDEX_ID
    data_frame.insert(0, idx_name, data_frame.index)


def _get_headers_string(headers_dict: dict, width: int) -> str:
    """
    Returns the string to write a `TfsDataFrame`'s headers to file. Will return an empty string if
    called for an empty headers dictionary, in order not write an line to file.

    Args:
        headers_dict (dict): the `TfsDataFrame`'s headers.
        width (int): column width to use when formatting keys and values from the headers dict.

    Returns:
        A full string representation for the headers dictionary.
    """
    if headers_dict:
        return "\n".join(_get_header_line(name, headers_dict[name], width) for name in headers_dict)
    else:
        return ""


def _get_header_line(name: str, value, width: int) -> str:
    if not isinstance(name, str):
        raise TypeError(f"{name} is not a string")
    type_str = _value_to_type_string(value)
    if type_str == "%s":
        value = f'"{value}"'
    return f"@ {name:<{width}} {type_str} {value:>{width}}"


def _get_colnames_string(colnames, colwidth, left_align_first_column) -> str:
    format_string = _get_row_format_string(
        [None] * len(colnames), colwidth, left_align_first_column
    )
    return "* " + format_string.format(*colnames)


def _get_coltypes_string(types, colwidth, left_align_first_column) -> str:
    fmt = _get_row_format_string([str] * len(types), colwidth, left_align_first_column)
    return "$ " + fmt.format(*[_dtype_to_id_string(type_) for type_ in types])


def _get_data_string(data_frame, colwidth, left_align_first_column) -> str:
    if len(data_frame.index) == 0 or len(data_frame.columns) == 0:
        return "\n"
    format_strings = "  " + _get_row_format_string(
        data_frame.dtypes, colwidth, left_align_first_column
    )
    data_frame = _quote_string_columns(data_frame)
    data_frame = data_frame.astype(object)  # overrides pandas auto-conversion (lead to format bug)
    return "\n".join(data_frame.apply(lambda series: format_strings.format(*series), axis=1))


def _get_row_format_string(dtypes: List[type], colwidth: int, left_align_first_column: bool) -> str:
    return " ".join(
        f"{{{indx:d}:"
        f"{'<' if (not indx) and left_align_first_column else '>'}"
        f"{_dtype_to_formatter(type_, colwidth)}}}"
        for indx, type_ in enumerate(dtypes)
    )


def _quote_string_columns(data_frame):
    def quote_strings(s):
        if isinstance(s, str):
            if not (s.startswith('"') or s.startswith("'")):
                return f'"{s}"'
        return s

    data_frame = data_frame.applymap(quote_strings)
    return data_frame


def _strip_quotes_in_string_columns(data_frame: TfsDataFrame) -> None:
    """Removes the quotes remaining from numpy parsing from string columns. Acts inplace."""
    for col in data_frame.columns:
        data_frame[col] = data_frame[col].str.strip('"').str.strip("'")


def _find_and_set_index(data_frame: TfsDataFrame) -> TfsDataFrame:
    """
    Looks for a column with a name starting with the index identifier, and sets it as index if found.
    The index identifier will be stripped from the column name first.

    Args:
        data_frame (TfsDataFrame): the TfsDataFrame to look for an index in.

    Returns:
        The TfsDataFrame after operation, whether an index was found or not.
    """
    index_column = [colname for colname in data_frame.columns if colname.startswith(INDEX_ID)]
    if index_column:
        data_frame = data_frame.set_index(index_column)
        index_name = index_column[0].replace(INDEX_ID, "")
        if index_name == "":
            index_name = None  # to remove it completely (Pandas makes a difference)
        data_frame = data_frame.rename_axis(index=index_name)
    return data_frame


def _create_data_frame(column_names, column_types, rows_list, headers) -> TfsDataFrame:
    data = np.array(rows_list) if rows_list else None  # case of empty dataframe
    tfs_data_frame = TfsDataFrame(data=data, columns=column_names, headers=headers)
    _assign_column_types(tfs_data_frame, column_names, column_types)
    return tfs_data_frame


def _assign_column_types(data_frame, column_names, column_types) -> None:
    names_to_types = dict(zip(column_names, column_types))
    for name in names_to_types:
        data_frame[name] = data_frame[name].astype(names_to_types[name])


def _compute_types(str_list: list) -> list:
    return [_id_to_type(string) for string in str_list]


def _parse_header(str_list: list) -> tuple:
    type_index = next((index for index, part in enumerate(str_list) if part.startswith("%")), None)
    if type_index is None:
        raise TfsFormatError(f"No data type found in header: '{''.join(str_list)}'")

    name = " ".join(str_list[0:type_index])
    value_string = " ".join(str_list[(type_index + 1) :])
    return name, _id_to_type(str_list[type_index])(value_string.strip('"'))


def _id_to_type(type_str: str) -> type:
    try:
        return ID_TO_TYPE[type_str]
    except KeyError:  # could be a "%[num]s" that MAD-X likes to output
        if _is_madx_string_col_identifier(type_str):
            return str
        raise TfsFormatError(f"Unknown data type: {type_str}")


def _is_madx_string_col_identifier(type_str: str) -> bool:
    """
    `MAD-X` likes to return the string columns by also indicating their width, so trying to parse
    `%s` identifiers only we might miss those looking like `%20s` specifying (here) a 20-character
     wide column for strings.

    Args:
        type_str (str): the suspicious identifier.

    Returns:
        ``True`` if the identifier is identified as coming from `MAD-X`, ``False`` otherwise.
    """
    if not (type_str.startswith("%") and type_str.endswith("s")):
        return False
    try:
        _ = int(type_str[1:-1])
        return True
    except ValueError:
        return False


def _value_to_type_string(value) -> str:
    dtype_ = np.array(value).dtype  # let numpy handle conversion to it dtypes
    return _dtype_to_id_string(dtype_)


def _dtype_to_id_string(type_: type) -> str:
    """
    Return the proper TFS identifier for the provided dtype.

    Args:
        type_ (type): an instance of the built-in type (in this package, one of numpy or pandas
            types) to get the ID string for.

    Returns:
        The ID string.
    """
    if pdtypes.is_integer_dtype(type_) or pdtypes.is_bool_dtype(type_):
        return "%d"
    elif pdtypes.is_float_dtype(type_):
        return "%le"
    elif pdtypes.is_string_dtype(type_):
        return "%s"
    raise TypeError(
        f"Provided type '{type_}' could not be identified as either a bool, int, "
        f"float or string dtype"
    )


def _dtype_to_formatter(type_: type, colsize: int) -> str:
    """
    Return the proper string formatter for the provided dtype.

    Args:
        type_ (type): an instance of the built-in type (in this package, one of numpy or pandas
        types) to get the formatter for.
        colsize (int): size of the written column to use for the formatter.

    Returns:
        The formatter.
    """
    if type_ is None:
        return f"{colsize}"
    if pdtypes.is_integer_dtype(type_) or pdtypes.is_bool_dtype(type_):
        return f"{colsize}d"
    elif pdtypes.is_float_dtype(type_):
        return f"{colsize}.{colsize - len('-0.e-000')}g"
    elif pdtypes.is_string_dtype(type_):
        return f"{colsize}s"
    raise TypeError(
        f"Provided type '{type_}' could not be identified as either a bool, int, "
        f"float or string dtype"
    )


class TfsFormatError(Exception):
    """Raised when a wrong format is detected in the TFS file."""

    pass


def _validate(
    data_frame: Union[TfsDataFrame, pd.DataFrame],
    info_str: str = "",
    non_unique_behavior: str = "warn",
) -> None:
    """
    Check if Dataframe contains finite values only, strings as column names and no empty headers
    or column names.

    Args:
        data_frame (Union[TfsDataFrame, pd.DataFrame]): the dataframe to check on.
        info_str (str): additional information to includ in logging statements.
        non_unique_behavior (str): behavior to adopt if non-unique indices or columns are found in the
            dataframe. Accepts **warn** and **raise** as values, case-insensitively, which dictates
            to respectively issue a warning or raise an error if non-unique elements are found.
    """
    if non_unique_behavior.lower() not in ("warn", "raise"):
        raise KeyError("Invalid value for parameter 'validate_unique'")

    def is_not_finite(x):
        try:
            return ~np.isfinite(x)
        except TypeError:  # most likely string
            try:
                return np.zeros(x.shape, dtype=bool)
            except AttributeError:  # single entry
                return np.zeros(1, dtype=bool)

    boolean_df = data_frame.applymap(is_not_finite)

    if boolean_df.to_numpy().any():
        LOGGER.warning(
            f"DataFrame {info_str} contains non-physical values at Index: "
            f"{boolean_df.index[boolean_df.any(axis='columns')].tolist()}"
        )

    if data_frame.index.has_duplicates:
        LOGGER.warning("Non-unique indices found.")
        if non_unique_behavior.lower() == "raise":
            raise TfsFormatError("The dataframe contains non-unique indices")

    if data_frame.columns.has_duplicates:
        LOGGER.warning("Non-unique column names found.")
        if non_unique_behavior.lower() == "raise":
            raise TfsFormatError("The dataframe contains non-unique columns.")

    if any(not isinstance(c, str) for c in data_frame.columns):
        LOGGER.error(f"Some column-names are not of string-type, dataframe {info_str} is invalid.")
        raise TfsFormatError("TFS-Columns need to be strings.")

    if any(" " in c for c in data_frame.columns):
        LOGGER.error(f"Space(s) found in TFS columns, dataframe {info_str} is invalid")
        raise TfsFormatError("TFS-Columns can not contain spaces.")

    if hasattr(data_frame, "headers") and any(" " in h for h in data_frame.headers.keys()):
        LOGGER.error(f"Space(s) found in TFS header names, dataframe {info_str} is invalid")
        raise TfsFormatError("TFS-Header names can not contain spaces.")

    LOGGER.debug(f"DataFrame {info_str} validated")<|MERGE_RESOLUTION|>--- conflicted
+++ resolved
@@ -92,8 +92,9 @@
         return f"{s}{super().__repr__()}"
 
 
-<<<<<<< HEAD
-def fast_read(tfs_file_path: Union[pathlib.Path, str], index: str = None) -> TfsDataFrame:
+def fast_read(
+    tfs_file_path: Union[pathlib.Path, str], index: str = None, non_unique_behavior: str = "warn"
+) -> TfsDataFrame:
     """
     Parses the TFS table present in **tfs_file_path** and returns a customized version of a Pandas
     DataFrame (a TfsDataFrame).
@@ -103,6 +104,9 @@
             a string, in which case it will be cast to a PosixPath object.
         index (str): Name of the column to set as index. If not given, looks in **tfs_file_path**
             for a column starting with `INDEX&&&`.
+        non_unique_behavior (str): behavior to adopt if non-unique indices or columns are found in the
+            dataframe. Accepts **warn** and **raise** as values, case-insensitively, which dictates
+            to respectively issue a warning or raise an error if non-unique elements are found.
 
     Returns:
         A TfsDataFrame object.
@@ -143,16 +147,18 @@
     LOGGER.debug("Parsing data part of the file")
     data_frame = pd.read_csv(
         tfs_file_path,
-        skiprows=non_data_lines-1,  # because we incremented for the first data line in loop above
+        skiprows=non_data_lines - 1,  # because we incremented for the first data line in loop above
         delim_whitespace=True,  # understands ' ' is our delimiter
         skipinitialspace=True,  # understands ' ' and '     ' are both valid delimiters
         quotechar='"',  # elements surrounded by " are one entry -> correct parsing of strings with spaces
-        names=column_names  # column names we have determined, avoids using first read row for columns
+        names=column_names,  # column names we have determined, avoids using first read row for columns
     )
 
     LOGGER.debug("Converting to TfsDataFrame")
     tfs_data_frame = TfsDataFrame(data_frame, headers=headers)
-    _assign_column_types(tfs_data_frame, column_names, column_types)  # pd parsing might infer floats to ints
+    _assign_column_types(
+        tfs_data_frame, column_names, column_types
+    )  # pd parsing might infer floats to ints
 
     if index:
         LOGGER.debug(f"Setting '{index}' column as index")
@@ -161,18 +167,15 @@
         LOGGER.debug("Attempting to find index identifier in columns")
         tfs_data_frame = _find_and_set_index(tfs_data_frame)
 
-    _validate(tfs_data_frame, f"from file {tfs_file_path.absolute()}")
+    _validate(tfs_data_frame, f"from file {tfs_file_path.absolute()}", non_unique_behavior)
     return tfs_data_frame
 
 
-def read_tfs(tfs_file_path: Union[pathlib.Path, str], index: str = None) -> TfsDataFrame:
-=======
 def read_tfs(
     tfs_file_path: Union[pathlib.Path, str],
     index: str = None,
     non_unique_behavior: str = "warn",
 ) -> TfsDataFrame:
->>>>>>> 776d7e03
     """
     Parses the TFS table present in **tfs_file_path** and returns a customized version of a Pandas
     DataFrame (a TfsDataFrame).
@@ -410,12 +413,6 @@
     return data_frame
 
 
-def _strip_quotes_in_string_columns(data_frame: TfsDataFrame) -> None:
-    """Removes the quotes remaining from numpy parsing from string columns. Acts inplace."""
-    for col in data_frame.columns:
-        data_frame[col] = data_frame[col].str.strip('"').str.strip("'")
-
-
 def _find_and_set_index(data_frame: TfsDataFrame) -> TfsDataFrame:
     """
     Looks for a column with a name starting with the index identifier, and sets it as index if found.

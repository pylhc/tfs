"""
Tools
-----------------

Additional functions to modify tfs files.


:author: Jaime
:module: tools

"""
import logging
from pathlib import Path
from typing import List, Tuple, Union

import numpy as np

from tfs.handler import TfsFormatError, read_tfs, write_tfs

LOG = logging.getLogger(__name__)


<<<<<<< HEAD
def significant_digits(value: float, error: float, return_floats: bool = False) -> tuple((Union[str, float], Union[str, float])): 
    """Computes value and its error properly rounded with respect to the size of the error"""
=======
def significant_digits(
    value: float, error: float, return_floats: bool = False
) -> List[Union[str, float]]:
    """
    Computes value and its error properly rounded with respect to the size of the error.

    Args:
        value (float): a number.
        error (float): the error on the number.
        return_floats (bool): if True, returns significant digits as floats, otherwise as strings.
        Defaults to False.

    Returns:
        A tuple of the rounded value and error with regards to the size of the error.
    """
>>>>>>> d9294838
    if error == 0:
        raise ValueError("Input error of 0. Cannot compute significant digits.")
    digits = -int(np.floor(np.log10(error)))
    if np.floor(error * 10 ** digits) == 1:
        digits = digits + 1
    res = (
        f"{round(value, digits):.{max(digits, 0)}f}",
        f"{round(error, digits):.{max(digits, 0)}f}",
    )
    if return_floats:
<<<<<<< HEAD
        return tuple([ float(val) for val in res ])
=======
        return [float(val) for val in res]
>>>>>>> d9294838
    return res


def remove_nan_from_files(list_of_files: List[Union[str, Path]], replace: bool = False) -> None:
    """
    Remove NAN-Entries from files in list_of_files.

    Args:
        list_of_files (List[Union[str, Path]]): list of paths to tfs files meant to be sanitized.
        The entries of the list can be strings or PosixPath objects.
        replace (bool): if True, the provided files will be overwritten, otherwise new files with
        '.dropna' appended to the original filenames will be written to disk. Defaults to False.
    """
    for filepath in list_of_files:
        try:
            tfs_data_frame = read_tfs(filepath)
            LOG.info(f"Read file {filepath:s}")
        except (IOError, TfsFormatError):
            LOG.warning(f"Skipped file {filepath:s} as it could not be loaded")
        else:
            tfs_data_frame = tfs_data_frame.dropna(axis="index")
            if not replace:
                filepath += ".dropna"
            write_tfs(filepath, tfs_data_frame)


def remove_header_comments_from_files(list_of_files: List[Union[str, Path]]) -> None:
    """
    Check the files in the provided list for invalid headers (no type defined) and
    removes those inplace when found.

    Args:
        list_of_files (List[Union[str, Path]]): list of paths to tfs files meant to be checked.
        The entries of the list can be strings or PosixPath objects.
    """
    for filepath in list_of_files:
        LOG.info(f"Checking file: {filepath}")
        with open(filepath, "r") as f:
            f_lines = f.readlines()

        delete_indicies = []
        for index, line in enumerate(f_lines):
            if line.startswith("*"):
                break
            if line.startswith("@") and len(line.split("%")) == 1:
                delete_indicies.append(index)

        if delete_indicies:
            LOG.info(f"    Found {len(delete_indicies):d} lines to delete.")
            for index in reversed(delete_indicies):
                deleted_line = f_lines.pop(index)
                LOG.info(f"    Deleted line: {deleted_line.strip():s}")

            with open(filepath, "w") as f:
                f.writelines(f_lines)


class DotDict(dict):
    """Make dict fields accessible by '.'"""

    def __init__(self, *args, **kwargs):
        super().__init__(*args, **kwargs)
        for key in self:
            if isinstance(self[key], dict):
                self[key] = DotDict(self[key])

    # __getattr__ = dict.__getitem__
    __setattr__ = dict.__setitem__
    __delattr__ = dict.__delitem__

    def __getattr__(self, key: object) -> object:
        """ Needed to raise the correct exceptions """
        try:
            return super().__getitem__(key)
        except KeyError as e:
            raise AttributeError(e).with_traceback(e.__traceback__) from e<|MERGE_RESOLUTION|>--- conflicted
+++ resolved
@@ -20,13 +20,9 @@
 LOG = logging.getLogger(__name__)
 
 
-<<<<<<< HEAD
-def significant_digits(value: float, error: float, return_floats: bool = False) -> tuple((Union[str, float], Union[str, float])): 
-    """Computes value and its error properly rounded with respect to the size of the error"""
-=======
 def significant_digits(
     value: float, error: float, return_floats: bool = False
-) -> List[Union[str, float]]:
+) -> tuple([Union[str, float]]):
     """
     Computes value and its error properly rounded with respect to the size of the error.
 
@@ -39,7 +35,6 @@
     Returns:
         A tuple of the rounded value and error with regards to the size of the error.
     """
->>>>>>> d9294838
     if error == 0:
         raise ValueError("Input error of 0. Cannot compute significant digits.")
     digits = -int(np.floor(np.log10(error)))
@@ -50,11 +45,7 @@
         f"{round(error, digits):.{max(digits, 0)}f}",
     )
     if return_floats:
-<<<<<<< HEAD
         return tuple([ float(val) for val in res ])
-=======
-        return [float(val) for val in res]
->>>>>>> d9294838
     return res
 
 

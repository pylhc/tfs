"""
Collection
----------------------

Advanced tfs reading and writing functionality.

:author: Jaime
:module: collection

"""
import os
from handler import read_tfs, write_tfs, TfsDataFrame


class _MetaTfsCollection(type):
    """
    Metaclass for TfsCollection. It takes the class attributes declared as
    Tfs(...) and replaces it for a property getter and setter. Check
    TfsCollection docs.
    """
    def __new__(mcs, cls_name, bases, dct):
        new_dict = dict(dct)
        new_dict["_two_plane_names"] = []
        for name in dct:
            value = dct[name]
            try:
                args = value.args
                kwargs = value.kwargs
            except AttributeError:
                continue
            new_props = _define_property(args, kwargs)
            try:
                prop_x, prop_y = new_props
                new_dict.pop(name)
                new_dict["_two_plane_names"].append(name)
                new_dict[name + "_x"] = prop_x
                new_dict[name + "_y"] = prop_y
            except TypeError:
                new_dict[name] = new_props
        return super().__new__(mcs, cls_name, bases, new_dict)


class TfsCollection(metaclass=_MetaTfsCollection):
    """ Abstract class to lazily load and write TFS files.

    The classes that inherit from this abstract class will be able to define
    TFS files as readable or writable and read or write them just as attribute
    access or assignments. All attributes will be read and write as Pandas
    DataFrames.

    Example:
        If `./example` is a directory that contains two TFS file `getbetax.out`
        and `getbetax.out` with BETX and BETY columns respectively:

    .. sourcecode:: python

         class ExampleCollection(TfsCollection)

            # All TFS attributes must be marked with the Tfs(...) class:
            beta = Tfs("getbeta{}.out")
            # This is a traditional attribute.
            other_value = 7

            def get_filename(template, plane):
               return template.format(plane)

         example = ExampleCollection("./example")
         # Get the BETX column from "getbetax.out":
         beta_x_column = example.beta_x.BETX
         # Get the BETY column from "getbetay.out":
         beta_y_column = example.beta_y.BETY
         # The planes can also be accessed as items:
         beta_y_column = example.beta["y"].BETY
         # This will write an empty DataFrame to "getbetay.out":
         example.allow_write = True
         example.beta["y"] = DataFrame()


    If the file to be loaded is not defined for two planes it can be declared
    as: ``coupling = Tfs("getcouple.out", two_planes=False)`` and then accessed as
    ``f1001w_column = example.coupling.F1001W``.
    No file will be loaded until the corresponding attribute is accessed and
    the loaded DataFrame will be buffered, thus the user should expect an
    IOError if the requested file is not in the provided directory (only the
    first time but is better to always take it into account!).
    When a DataFrame is assigned to one attribute it will be set as the buffer
    value. If the self.allow_write attribute is set to true, an assignment on
    one of the attributes will trigger the corresponding file write.
    """
<<<<<<< HEAD
    def __init__(self, directory, allow_write=False):
=======
    def __init__(self, directory: str, allow_write: bool = False):
>>>>>>> 26d35993
        self.directory = directory
        self.allow_write = allow_write
        self.maybe_call = _MaybeCall(self)
        self._buffer = {}

    def get_filename(self, *args, **kwargs):
        """Returns the filename to be loaded or written.

        This function will get as parameters any parameter given to the
        Tfs(...) attributes. It must return the filename to be written
        according to those parameters. If "two_planes=False" is not present in
        the Tfs(...) definition, it will also be given the keyword argument
        plane="x" or "y".
        """
        raise NotImplementedError(
            "This is an abstract method, it should be implemented in subclasses."
        )

    def write_to(self, *args, **kwargs):
        """Returns the filename and DataFrame to be written on assignments.

        If this function is overwrote, it will replace get_filename(...) in
        file writes to find out the filename of the file to be written. It also
        gets the value assigned as first parameter.
        It must return a tuple (filename, data_frame).
        """
        raise NotImplementedError(
            "This is an abstract method, it should be implemented in subclasses."
        )

    def clear(self):
        """Clear the file buffer.

        Any subsequent attribute access will try to load the corresponding file
        again.
        """
        self._buffer = {}

    def read_tfs(self, filename: str) -> TfsDataFrame:
        """Actually reads the TFS file from self.directory with filename.

        This function can be ovewriten to use something instead of tfs
        to load the files.

        Arguments:
            filename: The name of the file to load.
        Returns:
            A tfs instance of the requested file.
        """
        tfs_data = read_tfs(os.path.join(self.directory, filename))
        if "NAME" in tfs_data:
            tfs_data = tfs_data.set_index("NAME", drop=False)
        return tfs_data

    def __getattr__(self, attr: str) -> object:
        if attr in self._two_plane_names:
            return TfsCollection._TwoPlanes(self, attr)
        raise AttributeError("{} object has no attribute {}"
                             .format(self.__class__.__name__, attr))

    def _load_tfs(self, filename):
        try:
            return self._buffer[filename]
        except KeyError:
            tfs_data = self.read_tfs(filename)
            if "NAME" in tfs_data:
                tfs_data = tfs_data.set_index("NAME", drop=False)
            self._buffer[filename] = tfs_data
            return self._buffer[filename]

    def _write_tfs(self, filename, data_frame):
        if self.allow_write:
            write_tfs(os.path.join(self.directory, filename), data_frame)
        self._buffer[filename] = data_frame

    class _TwoPlanes(object):
        def __init__(self, parent, attr):
            self.parent = parent
            self.attr = attr

        def __getitem__(self, plane):
            return getattr(self.parent, self.attr + "_" + plane)

        def __setitem__(self, plane, value):
            setattr(self.parent, self.attr + "_" + plane, value)


class Tfs(object):
    """ Class to mark attributes as Tfs attributes.

    Any parameter given to this class will be passed to the "get_filename()"
    and "write_to()" methods, together with the plane if "two_planes=False" is
    not present.
    """
    def __init__(self, *args, **kwargs):
        self.args = args
        self.kwargs = kwargs


# Private methods to define the properties ##################################

def _define_property(args, kwargs):
    if "two_planes" not in kwargs:
        return _define_property_two_planes(args, kwargs)
    elif kwargs["two_planes"]:
        kwargs.pop("two_planes")
        return _define_property_two_planes(args, kwargs)
    else:
        kwargs.pop("two_planes")

        def getter_funct(self):
            return _getter(self, *args, **kwargs)

        def setter_funct(self, tfs_data):
            return _setter(self, tfs_data, *args, **kwargs)
        return property(fget=getter_funct, fset=setter_funct)


def _define_property_two_planes(args, kwargs):
    x_kwargs = dict(kwargs)
    y_kwargs = dict(kwargs)
    x_kwargs["plane"] = "x"
    y_kwargs["plane"] = "y"

    def x_getter_funct(self):
        return _getter(self, *args, **x_kwargs)

    def x_setter_funct(self, tfs_data):
        return _setter(self, tfs_data, *args, **x_kwargs)

    def y_getter_funct(self):
        return _getter(self, *args, **y_kwargs)

    def y_setter_funct(self, tfs_data):
        return _setter(self, tfs_data, *args, **y_kwargs)

    property_x = property(fget=x_getter_funct, fset=x_setter_funct)
    property_y = property(fget=y_getter_funct, fset=y_setter_funct)
    return property_x, property_y


def _getter(self, *args, **kwargs):
    filename = self.get_filename(*args, **kwargs)
    return self._load_tfs(filename)


def _setter(self, value, *args, **kwargs):
    try:
        filename, data_frame = self.write_to(value, *args, **kwargs)
        self._write_tfs(filename, data_frame)
    except NotImplementedError:
        filename = self.get_filename(*args, **kwargs)
        self._write_tfs(filename, value)


class _MaybeCall(object):
    """Handles the maybe_call feature of the TfsCollection.

    This class defines the maybe_call attribute in the instances of
    TfsCollection. To avoid repetitive try: except: blocks, this class allowes
    you to do: meas.maybe_call.beta["x"](some_funct, args, kwargs). If the
    requested file is available, the call is equivalent to: some_funct(args,
    kwargs), if it is not no function is called and the program continues.
    """
    def __init__(self, parent):
        self.parent = parent

    def __getattr__(self, attr):
        return _MaybeCall.MaybeCallAttr(self.parent, attr)

    class MaybeCallAttr:
        def __init__(self, parent, attr):
            self.parent = parent
            self.attr = attr

        def __getitem__(self, item):
            return _MaybeCall.MaybeCallAttr(self.parent,
                                            self.attr + "_" + item)

        def __call__(self, function_call, *args, **kwargs):
            try:
                tfs_file = getattr(self.parent, self.attr)
            except IOError:
                return lambda funct: None  # Empty function
            return function_call(tfs_file, *args, **kwargs)<|MERGE_RESOLUTION|>--- conflicted
+++ resolved
@@ -87,11 +87,7 @@
     value. If the self.allow_write attribute is set to true, an assignment on
     one of the attributes will trigger the corresponding file write.
     """
-<<<<<<< HEAD
-    def __init__(self, directory, allow_write=False):
-=======
     def __init__(self, directory: str, allow_write: bool = False):
->>>>>>> 26d35993
         self.directory = directory
         self.allow_write = allow_write
         self.maybe_call = _MaybeCall(self)
